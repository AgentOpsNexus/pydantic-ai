--- conflicted
+++ resolved
@@ -22,11 +22,9 @@
     result,
 )
 from .result import ResultData
-<<<<<<< HEAD
-from .tools import AgentDeps, EndAgentRun, RunContext, Tool, ToolFuncContext, ToolFuncEither, ToolFuncPlain, ToolParams
-=======
 from .tools import (
     AgentDeps,
+    EndAgentRun,
     RunContext,
     Tool,
     ToolDefinition,
@@ -36,7 +34,6 @@
     ToolParams,
     ToolPrepareFunc,
 )
->>>>>>> 98681d7a
 
 __all__ = ('Agent',)
 
@@ -104,7 +101,6 @@
         retries: int = 1,
         result_tool_name: str = 'final_result',
         result_tool_description: str | None = None,
-        result_tool_disabled: bool = False,
         result_retries: int | None = None,
         tools: Sequence[Tool[AgentDeps] | ToolFuncEither[AgentDeps, ...]] = (),
         defer_model_check: bool = False,
@@ -141,24 +137,12 @@
         else:
             self.model = models.infer_model(model)
 
-<<<<<<< HEAD
-        if result_tool_disabled:
-            self._result_schema = None
-            self._allow_text_result = False
-        else:
-            self._result_schema = _result.ResultSchema[result_type].build(
-                result_type, result_tool_name, result_tool_description
-            )
-            # if the result tool is None, or its schema allows `str`, we allow plain text results
-            self._allow_text_result = self._result_schema is None or self._result_schema.allow_text_result
-=======
         self.name = name
         self._result_schema = _result.ResultSchema[result_type].build(
             result_type, result_tool_name, result_tool_description
         )
         # if the result tool is None, or its schema allows `str`, we allow plain text results
         self._allow_text_result = self._result_schema is None or self._result_schema.allow_text_result
->>>>>>> 98681d7a
 
         self._system_prompts = (system_prompt,) if isinstance(system_prompt, str) else tuple(system_prompt)
         self._function_tools = {}
@@ -805,20 +789,14 @@
                 else:
                     messages.append(self._unknown_tool(call.tool_name))
 
-<<<<<<< HEAD
             with _logfire.span('running {tools=}', tools=[t.get_name() for t in tasks]) as span:
                 try:
-                    messages += await asyncio.gather(*tasks)
+                    task_results: Sequence[_messages.Message] = await asyncio.gather(*tasks)
+                    messages.extend(task_results)
                 except EndAgentRun as e:
                     span.set_attribute('end_agent_run', e.tool_name)
-                    return _MarkFinalResult(data=e.result)
-            return messages
-=======
-            with _logfire.span('running {tools=}', tools=[t.get_name() for t in tasks]):
-                task_results: Sequence[_messages.Message] = await asyncio.gather(*tasks)
-                messages.extend(task_results)
+                    return _MarkFinalResult(data=e.result), []
             return None, messages
->>>>>>> 98681d7a
         else:
             assert_never(model_response)
 
